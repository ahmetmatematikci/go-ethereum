// Copyright 2014 The go-ethereum Authors
// This file is part of the go-ethereum library.
//
// The go-ethereum library is free software: you can redistribute it and/or modify
// it under the terms of the GNU Lesser General Public License as published by
// the Free Software Foundation, either version 3 of the License, or
// (at your option) any later version.
//
// The go-ethereum library is distributed in the hope that it will be useful,
// but WITHOUT ANY WARRANTY; without even the implied warranty of
// MERCHANTABILITY or FITNESS FOR A PARTICULAR PURPOSE. See the
// GNU Lesser General Public License for more details.
//
// You should have received a copy of the GNU Lesser General Public License
// along with the go-ethereum library. If not, see <http://www.gnu.org/licenses/>.

// Package eth implements the Ethereum protocol.
package eth

import (
	"errors"
	"fmt"
	"math/big"
	"runtime"
	"sync"
	"sync/atomic"
	"time"

	"github.com/scroll-tech/go-ethereum/accounts"
	"github.com/scroll-tech/go-ethereum/common"
	"github.com/scroll-tech/go-ethereum/common/hexutil"
	"github.com/scroll-tech/go-ethereum/consensus"
	"github.com/scroll-tech/go-ethereum/consensus/clique"
	"github.com/scroll-tech/go-ethereum/core"
	"github.com/scroll-tech/go-ethereum/core/bloombits"
	"github.com/scroll-tech/go-ethereum/core/rawdb"
	"github.com/scroll-tech/go-ethereum/core/state/pruner"
	"github.com/scroll-tech/go-ethereum/core/types"
	"github.com/scroll-tech/go-ethereum/core/vm"
	"github.com/scroll-tech/go-ethereum/eth/downloader"
	"github.com/scroll-tech/go-ethereum/eth/ethconfig"
	"github.com/scroll-tech/go-ethereum/eth/filters"
	"github.com/scroll-tech/go-ethereum/eth/gasprice"
	"github.com/scroll-tech/go-ethereum/eth/protocols/eth"
	"github.com/scroll-tech/go-ethereum/eth/protocols/snap"
	"github.com/scroll-tech/go-ethereum/ethdb"
	"github.com/scroll-tech/go-ethereum/event"
	"github.com/scroll-tech/go-ethereum/internal/ethapi"
	"github.com/scroll-tech/go-ethereum/log"
	"github.com/scroll-tech/go-ethereum/miner"
	"github.com/scroll-tech/go-ethereum/node"
	"github.com/scroll-tech/go-ethereum/p2p"
	"github.com/scroll-tech/go-ethereum/p2p/dnsdisc"
	"github.com/scroll-tech/go-ethereum/p2p/enode"
	"github.com/scroll-tech/go-ethereum/params"
	"github.com/scroll-tech/go-ethereum/rlp"
	"github.com/scroll-tech/go-ethereum/rpc"
)

// Config contains the configuration options of the ETH protocol.
// Deprecated: use ethconfig.Config instead.
type Config = ethconfig.Config

// Ethereum implements the Ethereum full node service.
type Ethereum struct {
	config *ethconfig.Config

	// Handlers
	txPool             *core.TxPool
	blockchain         *core.BlockChain
	handler            *handler
	ethDialCandidates  enode.Iterator
	snapDialCandidates enode.Iterator

	// DB interfaces
	chainDb ethdb.Database // Block chain database

	eventMux       *event.TypeMux
	engine         consensus.Engine
	accountManager *accounts.Manager

	bloomRequests     chan chan *bloombits.Retrieval // Channel receiving bloom data retrieval requests
	bloomIndexer      *core.ChainIndexer             // Bloom indexer operating during block imports
	closeBloomHandler chan struct{}

	APIBackend *EthAPIBackend

	miner     *miner.Miner
	gasPrice  *big.Int
	etherbase common.Address

	networkID     uint64
	netRPCService *ethapi.PublicNetAPI

	p2pServer *p2p.Server

	lock sync.RWMutex // Protects the variadic fields (e.g. gas price and etherbase)
}

// New creates a new Ethereum object (including the
// initialisation of the common Ethereum object)
func New(stack *node.Node, config *ethconfig.Config) (*Ethereum, error) {
	// Ensure configuration values are compatible and sane
	if config.SyncMode == downloader.LightSync {
		return nil, errors.New("can't run eth.Ethereum in light sync mode, use les.LightEthereum")
	}
	if !config.SyncMode.IsValid() {
		return nil, fmt.Errorf("invalid sync mode %d", config.SyncMode)
	}
	if config.Miner.GasPrice == nil || config.Miner.GasPrice.Cmp(common.Big0) <= 0 {
		log.Warn("Sanitizing invalid miner gas price", "provided", config.Miner.GasPrice, "updated", ethconfig.Defaults.Miner.GasPrice)
		config.Miner.GasPrice = new(big.Int).Set(ethconfig.Defaults.Miner.GasPrice)
	}
	if config.NoPruning && config.TrieDirtyCache > 0 {
		if config.SnapshotCache > 0 {
			config.TrieCleanCache += config.TrieDirtyCache * 3 / 5
			config.SnapshotCache += config.TrieDirtyCache * 2 / 5
		} else {
			config.TrieCleanCache += config.TrieDirtyCache
		}
		config.TrieDirtyCache = 0
	}
	log.Info("Allocated trie memory caches", "clean", common.StorageSize(config.TrieCleanCache)*1024*1024, "dirty", common.StorageSize(config.TrieDirtyCache)*1024*1024)

	// Transfer mining-related config to the ethash config.
	ethashConfig := config.Ethash
	ethashConfig.NotifyFull = config.Miner.NotifyFull

	// Assemble the Ethereum object
	chainDb, err := stack.OpenDatabaseWithFreezer("chaindata", config.DatabaseCache, config.DatabaseHandles, config.DatabaseFreezer, "eth/db/chaindata/", false)
	if err != nil {
		return nil, err
	}
	chainConfig, genesisHash, genesisErr := core.SetupGenesisBlockWithOverride(chainDb, config.Genesis, config.OverrideArrowGlacier)
	if _, ok := genesisErr.(*params.ConfigCompatError); genesisErr != nil && !ok {
		return nil, genesisErr
	}
	log.Info("Initialised chain configuration", "config", chainConfig)

	if err := pruner.RecoverPruning(stack.ResolvePath(""), chainDb, stack.ResolvePath(config.TrieCleanCacheJournal)); err != nil {
		log.Error("Failed to recover state", "error", err)
	}
	eth := &Ethereum{
		config:            config,
		chainDb:           chainDb,
		eventMux:          stack.EventMux(),
		accountManager:    stack.AccountManager(),
		engine:            ethconfig.CreateConsensusEngine(stack, chainConfig, &ethashConfig, config.Miner.Notify, config.Miner.Noverify, chainDb),
		closeBloomHandler: make(chan struct{}),
		networkID:         config.NetworkId,
		gasPrice:          config.Miner.GasPrice,
		etherbase:         config.Miner.Etherbase,
		bloomRequests:     make(chan chan *bloombits.Retrieval),
		bloomIndexer:      core.NewBloomIndexer(chainDb, params.BloomBitsBlocks, params.BloomConfirms),
		p2pServer:         stack.Server(),
	}

	bcVersion := rawdb.ReadDatabaseVersion(chainDb)
	var dbVer = "<nil>"
	if bcVersion != nil {
		dbVer = fmt.Sprintf("%d", *bcVersion)
	}
	log.Info("Initialising Ethereum protocol", "network", config.NetworkId, "dbversion", dbVer)

	if !config.SkipBcVersionCheck {
		if bcVersion != nil && *bcVersion > core.BlockChainVersion {
			return nil, fmt.Errorf("database version is v%d, Geth %s only supports v%d", *bcVersion, params.VersionWithMeta, core.BlockChainVersion)
		} else if bcVersion == nil || *bcVersion < core.BlockChainVersion {
			if bcVersion != nil { // only print warning on upgrade, not on init
				log.Warn("Upgrade blockchain database version", "from", dbVer, "to", core.BlockChainVersion)
			}
			rawdb.WriteDatabaseVersion(chainDb, core.BlockChainVersion)
		}
	}
	var (
		vmConfig = vm.Config{
			EnablePreimageRecording: config.EnablePreimageRecording,
		}
		cacheConfig = &core.CacheConfig{
			TrieCleanLimit:      config.TrieCleanCache,
			TrieCleanJournal:    stack.ResolvePath(config.TrieCleanCacheJournal),
			TrieCleanRejournal:  config.TrieCleanCacheRejournal,
			TrieCleanNoPrefetch: config.NoPrefetch,
			TrieDirtyLimit:      config.TrieDirtyCache,
			TrieDirtyDisabled:   config.NoPruning,
			TrieTimeLimit:       config.TrieTimeout,
			SnapshotLimit:       config.SnapshotCache,
			Preimages:           config.Preimages,
			MPTWitness:          config.MPTWitness,
		}
	)
	eth.blockchain, err = core.NewBlockChain(chainDb, cacheConfig, chainConfig, eth.engine, vmConfig, eth.shouldPreserve, &config.TxLookupLimit)
	if err != nil {
		return nil, err
	}
	// Rewind the chain in case of an incompatible config upgrade.
	if compat, ok := genesisErr.(*params.ConfigCompatError); ok {
		log.Warn("Rewinding chain to upgrade configuration", "err", compat)
		eth.blockchain.SetHead(compat.RewindTo)
		rawdb.WriteChainConfig(chainDb, genesisHash, chainConfig)
	}
	eth.bloomIndexer.Start(eth.blockchain)

	if config.TxPool.Journal != "" {
		config.TxPool.Journal = stack.ResolvePath(config.TxPool.Journal)
	}
	eth.txPool = core.NewTxPool(config.TxPool, chainConfig, eth.blockchain)

	// Permit the downloader to use the trie cache allowance during fast sync
	cacheLimit := cacheConfig.TrieCleanLimit + cacheConfig.TrieDirtyLimit + cacheConfig.SnapshotLimit
	checkpoint := config.Checkpoint
	if checkpoint == nil {
		checkpoint = params.TrustedCheckpoints[genesisHash]
	}
	if eth.handler, err = newHandler(&handlerConfig{
		Database:   chainDb,
		Chain:      eth.blockchain,
		TxPool:     eth.txPool,
		Network:    config.NetworkId,
		Sync:       config.SyncMode,
		BloomCache: uint64(cacheLimit),
		EventMux:   eth.eventMux,
		Checkpoint: checkpoint,
		Whitelist:  config.Whitelist,
	}); err != nil {
		return nil, err
	}

	eth.miner = miner.New(eth, &config.Miner, chainConfig, eth.EventMux(), eth.engine, eth.isLocalBlock)
	eth.miner.SetExtra(makeExtraData(config.Miner.ExtraData))

	eth.APIBackend = &EthAPIBackend{stack.Config().ExtRPCEnabled(), stack.Config().AllowUnprotectedTxs, eth, nil}
	if eth.APIBackend.allowUnprotectedTxs {
		log.Info("Unprotected transactions allowed")
	}
	gpoParams := config.GPO
	if gpoParams.Default == nil {
		gpoParams.Default = config.Miner.GasPrice
	}
	eth.APIBackend.gpo = gasprice.NewOracle(eth.APIBackend, gpoParams)

	// Setup DNS discovery iterators.
	dnsclient := dnsdisc.NewClient(dnsdisc.Config{})
	eth.ethDialCandidates, err = dnsclient.NewIterator(eth.config.EthDiscoveryURLs...)
	if err != nil {
		return nil, err
	}
	eth.snapDialCandidates, err = dnsclient.NewIterator(eth.config.SnapDiscoveryURLs...)
	if err != nil {
		return nil, err
	}

	// Start the RPC service
	eth.netRPCService = ethapi.NewPublicNetAPI(eth.p2pServer, config.NetworkId)

	// Register the backend on the node
	stack.RegisterAPIs(eth.APIs())
	stack.RegisterProtocols(eth.Protocols())
	stack.RegisterLifecycle(eth)
	// Check for unclean shutdown
	if uncleanShutdowns, discards, err := rawdb.PushUncleanShutdownMarker(chainDb); err != nil {
		log.Error("Could not update unclean-shutdown-marker list", "error", err)
	} else {
		if discards > 0 {
			log.Warn("Old unclean shutdowns found", "count", discards)
		}
		for _, tstamp := range uncleanShutdowns {
			t := time.Unix(int64(tstamp), 0)
			log.Warn("Unclean shutdown detected", "booted", t,
				"age", common.PrettyAge(t))
		}
	}
	return eth, nil
}

func makeExtraData(extra []byte) []byte {
	if len(extra) == 0 {
		// create default extradata
		extra, _ = rlp.EncodeToBytes([]interface{}{
			uint(params.VersionMajor<<16 | params.VersionMinor<<8 | params.VersionPatch),
			"geth",
			runtime.Version(),
			runtime.GOOS,
		})
	}
	if uint64(len(extra)) > params.MaximumExtraDataSize {
		log.Warn("Miner extra data exceed limit", "extra", hexutil.Bytes(extra), "limit", params.MaximumExtraDataSize)
		extra = nil
	}
	return extra
}

// APIs return the collection of RPC services the ethereum package offers.
// NOTE, some of these services probably need to be moved to somewhere else.
func (s *Ethereum) APIs() []rpc.API {
	apis := ethapi.GetAPIs(s.APIBackend)

	// Append any APIs exposed explicitly by the consensus engine
	apis = append(apis, s.engine.APIs(s.BlockChain())...)

	// Append all the local APIs and return
	return append(apis, []rpc.API{
		{
			Namespace: "eth",
			Version:   "1.0",
			Service:   NewPublicEthereumAPI(s),
			Public:    true,
		}, {
			Namespace: "eth",
			Version:   "1.0",
			Service:   NewPublicMinerAPI(s),
			Public:    true,
		}, {
			Namespace: "eth",
			Version:   "1.0",
			Service:   downloader.NewPublicDownloaderAPI(s.handler.downloader, s.eventMux),
			Public:    true,
		}, {
			Namespace: "miner",
			Version:   "1.0",
			Service:   NewPrivateMinerAPI(s),
			Public:    false,
		}, {
			Namespace: "eth",
			Version:   "1.0",
			Service:   filters.NewPublicFilterAPI(s.APIBackend, false, 5*time.Minute),
			Public:    true,
		}, {
			Namespace: "admin",
			Version:   "1.0",
			Service:   NewPrivateAdminAPI(s),
		}, {
			Namespace: "debug",
			Version:   "1.0",
			Service:   NewPublicDebugAPI(s),
			Public:    true,
		}, {
			Namespace: "debug",
			Version:   "1.0",
			Service:   NewPrivateDebugAPI(s),
		}, {
			Namespace: "net",
			Version:   "1.0",
			Service:   s.netRPCService,
			Public:    true,
		},
	}...)
}

func (s *Ethereum) ResetWithGenesisBlock(gb *types.Block) {
	s.blockchain.ResetWithGenesisBlock(gb)
}

func (s *Ethereum) Etherbase() (eb common.Address, err error) {
	s.lock.RLock()
	etherbase := s.etherbase
	s.lock.RUnlock()

	if etherbase != (common.Address{}) {
		return etherbase, nil
	}
	if wallets := s.AccountManager().Wallets(); len(wallets) > 0 {
		if accounts := wallets[0].Accounts(); len(accounts) > 0 {
			etherbase := accounts[0].Address

			s.lock.Lock()
			s.etherbase = etherbase
			s.lock.Unlock()

			log.Info("Etherbase automatically configured", "address", etherbase)
			return etherbase, nil
		}
	}
	return common.Address{}, fmt.Errorf("etherbase must be explicitly specified")
}

// isLocalBlock checks whether the specified block is mined
// by local miner accounts.
//
// We regard two types of accounts as local miner account: etherbase
// and accounts specified via `txpool.locals` flag.
func (s *Ethereum) isLocalBlock(block *types.Block) bool {
	author, err := s.engine.Author(block.Header())
	if err != nil {
		log.Warn("Failed to retrieve block author", "number", block.NumberU64(), "hash", block.Hash(), "err", err)
		return false
	}
	// Check whether the given address is etherbase.
	s.lock.RLock()
	etherbase := s.etherbase
	s.lock.RUnlock()
	if author == etherbase {
		return true
	}
	// Check whether the given address is specified by `txpool.local`
	// CLI flag.
	for _, account := range s.config.TxPool.Locals {
		if account == author {
			return true
		}
	}
	return false
}

// shouldPreserve checks whether we should preserve the given block
// during the chain reorg depending on whether the author of block
// is a local account.
func (s *Ethereum) shouldPreserve(block *types.Block) bool {
	// The reason we need to disable the self-reorg preserving for clique
	// is it can be probable to introduce a deadlock.
	//
	// e.g. If there are 7 available signers
	//
	// r1   A
	// r2     B
	// r3       C
	// r4         D
	// r5   A      [X] F G
	// r6    [X]
	//
	// In the round5, the inturn signer E is offline, so the worst case
	// is A, F and G sign the block of round5 and reject the block of opponents
	// and in the round6, the last available signer B is offline, the whole
	// network is stuck.
	if _, ok := s.engine.(*clique.Clique); ok {
		return false
	}
	return s.isLocalBlock(block)
}

// SetEtherbase sets the mining reward address.
func (s *Ethereum) SetEtherbase(etherbase common.Address) {
	s.lock.Lock()
	s.etherbase = etherbase
	s.lock.Unlock()

	s.miner.SetEtherbase(etherbase)
}

// StartMining starts the miner with the given number of CPU threads. If mining
// is already running, this method adjust the number of threads allowed to use
// and updates the minimum price required by the transaction pool.
func (s *Ethereum) StartMining(threads int) error {
	// Update the thread count within the consensus engine
	type threaded interface {
		SetThreads(threads int)
	}
	if th, ok := s.engine.(threaded); ok {
		log.Info("Updated mining threads", "threads", threads)
		if threads == 0 {
			threads = -1 // Disable the miner from within
		}
		th.SetThreads(threads)
	}
	// If the miner was not running, initialize it
	if !s.IsMining() {
		// Propagate the initial price point to the transaction pool
		s.lock.RLock()
		price := s.gasPrice
		s.lock.RUnlock()
		s.txPool.SetGasPrice(price)

		// Configure the local mining address
		eb, err := s.Etherbase()
		if err != nil {
			log.Error("Cannot start mining without etherbase", "err", err)
			return fmt.Errorf("etherbase missing: %v", err)
		}
		if clique, ok := s.engine.(*clique.Clique); ok {
			wallet, err := s.accountManager.Find(accounts.Account{Address: eb})
			if wallet == nil || err != nil {
				log.Error("Etherbase account unavailable locally", "err", err)
				return fmt.Errorf("signer missing: %v", err)
			}
			clique.Authorize(eb, wallet.SignData)
		}
		// If mining is started, we can disable the transaction rejection mechanism
		// introduced to speed sync times.
		atomic.StoreUint32(&s.handler.acceptTxs, 1)

		go s.miner.Start(eb)
	}
	return nil
}

// StopMining terminates the miner, both at the consensus engine level as well as
// at the block creation level.
func (s *Ethereum) StopMining() {
	// Update the thread count within the consensus engine
	type threaded interface {
		SetThreads(threads int)
	}
	if th, ok := s.engine.(threaded); ok {
		th.SetThreads(-1)
	}
	// Stop the block creating itself
	s.miner.Stop()
}

func (s *Ethereum) IsMining() bool      { return s.miner.Mining() }
func (s *Ethereum) Miner() *miner.Miner { return s.miner }

func (s *Ethereum) AccountManager() *accounts.Manager  { return s.accountManager }
func (s *Ethereum) BlockChain() *core.BlockChain       { return s.blockchain }
func (s *Ethereum) TxPool() *core.TxPool               { return s.txPool }
func (s *Ethereum) EventMux() *event.TypeMux           { return s.eventMux }
func (s *Ethereum) Engine() consensus.Engine           { return s.engine }
func (s *Ethereum) ChainDb() ethdb.Database            { return s.chainDb }
func (s *Ethereum) IsListening() bool                  { return true } // Always listening
func (s *Ethereum) Downloader() *downloader.Downloader { return s.handler.downloader }
func (s *Ethereum) Synced() bool                       { return atomic.LoadUint32(&s.handler.acceptTxs) == 1 }
func (s *Ethereum) ArchiveMode() bool                  { return s.config.NoPruning }
func (s *Ethereum) BloomIndexer() *core.ChainIndexer   { return s.bloomIndexer }

// Protocols returns all the currently configured
// network protocols to start.
func (s *Ethereum) Protocols() []p2p.Protocol {
	protos := eth.MakeProtocols((*ethHandler)(s.handler), s.networkID, s.ethDialCandidates)
	if !s.blockchain.Config().Scroll.ZktrieEnabled() && s.config.SnapshotCache > 0 {
		protos = append(protos, snap.MakeProtocols((*snapHandler)(s.handler), s.snapDialCandidates)...)
	}
	return protos
}

// Start implements node.Lifecycle, starting all internal goroutines needed by the
// Ethereum protocol implementation.
func (s *Ethereum) Start() error {
	eth.StartENRUpdater(s.blockchain, s.p2pServer.LocalNode())

	// Start the bloom bits servicing goroutines
	s.startBloomHandlers(params.BloomBitsBlocks)

	// Figure out a max peers count based on the server limits
	maxPeers := s.p2pServer.MaxPeers
<<<<<<< HEAD
	//if s.config.LightServ > 0 {
	//	if s.config.LightPeers >= s.p2pServer.MaxPeers {
	//		return fmt.Errorf("invalid peer config: light peer count (%d) >= total peer count (%d)", s.config.LightPeers, s.p2pServer.MaxPeers)
	//	}
	//	maxPeers -= s.config.LightPeers
	//}
=======
	if s.config.LightServ > 0 {
		if s.config.LightPeers >= s.p2pServer.MaxPeers {
			return fmt.Errorf("invalid peer config: light peer count (%d) >= total peer count (%d)", s.config.LightPeers, s.p2pServer.MaxPeers)
		}
		maxPeers -= s.config.LightPeers
	}
>>>>>>> b838707d
	// Start the networking layer and the light server if requested
	s.handler.Start(maxPeers)
	return nil
}

// Stop implements node.Lifecycle, terminating all internal goroutines used by the
// Ethereum protocol.
func (s *Ethereum) Stop() error {
	// Stop all the peer-related stuff first.
	s.ethDialCandidates.Close()
	s.snapDialCandidates.Close()
	s.handler.Stop()

	// Then stop everything else.
	s.bloomIndexer.Close()
	close(s.closeBloomHandler)
	s.txPool.Stop()
	s.miner.Close()
	s.blockchain.Stop()
	s.engine.Close()
	rawdb.PopUncleanShutdownMarker(s.chainDb)
	s.chainDb.Close()
	s.eventMux.Stop()

	return nil
}<|MERGE_RESOLUTION|>--- conflicted
+++ resolved
@@ -532,21 +532,12 @@
 
 	// Figure out a max peers count based on the server limits
 	maxPeers := s.p2pServer.MaxPeers
-<<<<<<< HEAD
 	//if s.config.LightServ > 0 {
 	//	if s.config.LightPeers >= s.p2pServer.MaxPeers {
 	//		return fmt.Errorf("invalid peer config: light peer count (%d) >= total peer count (%d)", s.config.LightPeers, s.p2pServer.MaxPeers)
 	//	}
 	//	maxPeers -= s.config.LightPeers
 	//}
-=======
-	if s.config.LightServ > 0 {
-		if s.config.LightPeers >= s.p2pServer.MaxPeers {
-			return fmt.Errorf("invalid peer config: light peer count (%d) >= total peer count (%d)", s.config.LightPeers, s.p2pServer.MaxPeers)
-		}
-		maxPeers -= s.config.LightPeers
-	}
->>>>>>> b838707d
 	// Start the networking layer and the light server if requested
 	s.handler.Start(maxPeers)
 	return nil
