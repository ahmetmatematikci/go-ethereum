--- conflicted
+++ resolved
@@ -24,11 +24,7 @@
 const (
 	VersionMajor = 5         // Major version component of the current release
 	VersionMinor = 1         // Minor version component of the current release
-<<<<<<< HEAD
-	VersionPatch = 4         // Patch version component of the current release
-=======
 	VersionPatch = 5         // Patch version component of the current release
->>>>>>> 9f143b47
 	VersionMeta  = "mainnet" // Version metadata to append to the version string
 )
 
