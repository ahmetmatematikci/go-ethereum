--- conflicted
+++ resolved
@@ -46,13 +46,8 @@
 func (evm *EVM) precompile(addr common.Address) (PrecompiledContract, bool) {
 	var precompiles map[common.Address]PrecompiledContract
 	switch {
-<<<<<<< HEAD
-	case evm.chainRules.IsKepler:
-		precompiles = PrecompiledContractsKepler
-=======
 	case evm.chainRules.IsBanach:
 		precompiles = PrecompiledContractsBanach
->>>>>>> ee381b24
 	case evm.chainRules.IsArchimedes:
 		precompiles = PrecompiledContractsArchimedes
 	case evm.chainRules.IsBerlin:
