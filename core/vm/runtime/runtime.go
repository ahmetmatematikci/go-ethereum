// Copyright 2015 The go-ethereum Authors
// This file is part of the go-ethereum library.
//
// The go-ethereum library is free software: you can redistribute it and/or modify
// it under the terms of the GNU Lesser General Public License as published by
// the Free Software Foundation, either version 3 of the License, or
// (at your option) any later version.
//
// The go-ethereum library is distributed in the hope that it will be useful,
// but WITHOUT ANY WARRANTY; without even the implied warranty of
// MERCHANTABILITY or FITNESS FOR A PARTICULAR PURPOSE. See the
// GNU Lesser General Public License for more details.
//
// You should have received a copy of the GNU Lesser General Public License
// along with the go-ethereum library. If not, see <http://www.gnu.org/licenses/>.

package runtime

import (
	"math"
	"math/big"
	"time"

	"github.com/scroll-tech/go-ethereum/common"
	"github.com/scroll-tech/go-ethereum/core/rawdb"
	"github.com/scroll-tech/go-ethereum/core/state"
	"github.com/scroll-tech/go-ethereum/core/vm"
	"github.com/scroll-tech/go-ethereum/crypto"
	"github.com/scroll-tech/go-ethereum/params"
)

// Config is a basic type specifying certain configuration flags for running
// the EVM.
type Config struct {
	ChainConfig *params.ChainConfig
	Difficulty  *big.Int
	Origin      common.Address
	Coinbase    common.Address
	BlockNumber *big.Int
	Time        *big.Int
	GasLimit    uint64
	GasPrice    *big.Int
	Value       *big.Int
	Debug       bool
	EVMConfig   vm.Config
	BaseFee     *big.Int

	State     *state.StateDB
	GetHashFn func(n uint64) common.Hash
}

// sets defaults on the config
func setDefaults(cfg *Config) {
	if cfg.ChainConfig == nil {
		cfg.ChainConfig = &params.ChainConfig{
			ChainID:             big.NewInt(1),
			HomesteadBlock:      new(big.Int),
			DAOForkBlock:        new(big.Int),
			DAOForkSupport:      false,
			EIP150Block:         new(big.Int),
			EIP150Hash:          common.Hash{},
			EIP155Block:         new(big.Int),
			EIP158Block:         new(big.Int),
			ByzantiumBlock:      new(big.Int),
			ConstantinopleBlock: new(big.Int),
			PetersburgBlock:     new(big.Int),
			IstanbulBlock:       new(big.Int),
			MuirGlacierBlock:    new(big.Int),
			BerlinBlock:         new(big.Int),
			LondonBlock:         new(big.Int),
			ArchimedesBlock:     new(big.Int),
<<<<<<< HEAD
			KeplerBlock:         new(big.Int),
=======
			BanachBlock:         new(big.Int),
>>>>>>> ee381b24
		}
	}

	if cfg.Difficulty == nil {
		cfg.Difficulty = new(big.Int)
	}
	if cfg.Time == nil {
		cfg.Time = big.NewInt(time.Now().Unix())
	}
	if cfg.GasLimit == 0 {
		cfg.GasLimit = math.MaxUint64
	}
	if cfg.GasPrice == nil {
		cfg.GasPrice = new(big.Int)
	}
	if cfg.Value == nil {
		cfg.Value = new(big.Int)
	}
	if cfg.BlockNumber == nil {
		cfg.BlockNumber = new(big.Int)
	}
	if cfg.GetHashFn == nil {
		cfg.GetHashFn = func(n uint64) common.Hash {
			return common.BytesToHash(crypto.Keccak256([]byte(new(big.Int).SetUint64(n).String())))
		}
	}
	if cfg.BaseFee == nil {
		cfg.BaseFee = big.NewInt(params.InitialBaseFee)
	}
}

// Execute executes the code using the input as call data during the execution.
// It returns the EVM's return value, the new state and an error if it failed.
//
// Execute sets up an in-memory, temporary, environment for the execution of
// the given code. It makes sure that it's restored to its original state afterwards.
func Execute(code, input []byte, cfg *Config) ([]byte, *state.StateDB, error) {
	if cfg == nil {
		cfg = new(Config)
	}
	setDefaults(cfg)

	if cfg.State == nil {
		cfg.State, _ = state.New(common.Hash{}, state.NewDatabase(rawdb.NewMemoryDatabase()), nil)
	}
	var (
		address = common.BytesToAddress([]byte("contract"))
		vmenv   = NewEnv(cfg)
		sender  = vm.AccountRef(cfg.Origin)
	)
	if rules := cfg.ChainConfig.Rules(vmenv.Context.BlockNumber); rules.IsBerlin {
		cfg.State.PrepareAccessList(rules, cfg.Origin, cfg.Coinbase, &address, vm.ActivePrecompiles(rules), nil)
	}
	cfg.State.CreateAccount(address)
	// set the receiver's (the executing contract) code for execution.
	cfg.State.SetCode(address, code)
	// Call the code with the given configuration.
	ret, _, err := vmenv.Call(
		sender,
		common.BytesToAddress([]byte("contract")),
		input,
		cfg.GasLimit,
		cfg.Value,
	)

	return ret, cfg.State, err
}

// Create executes the code using the EVM create method
func Create(input []byte, cfg *Config) ([]byte, common.Address, uint64, error) {
	if cfg == nil {
		cfg = new(Config)
	}
	setDefaults(cfg)

	if cfg.State == nil {
		cfg.State, _ = state.New(common.Hash{}, state.NewDatabase(rawdb.NewMemoryDatabase()), nil)
	}
	var (
		vmenv  = NewEnv(cfg)
		sender = vm.AccountRef(cfg.Origin)
	)
	if rules := cfg.ChainConfig.Rules(vmenv.Context.BlockNumber); rules.IsBerlin {
		cfg.State.PrepareAccessList(rules, cfg.Origin, cfg.Coinbase, nil, vm.ActivePrecompiles(rules), nil)
	}
	// Call the code with the given configuration.
	code, address, leftOverGas, err := vmenv.Create(
		sender,
		input,
		cfg.GasLimit,
		cfg.Value,
	)
	return code, address, leftOverGas, err
}

// Call executes the code given by the contract's address. It will return the
// EVM's return value or an error if it failed.
//
// Call, unlike Execute, requires a config and also requires the State field to
// be set.
func Call(address common.Address, input []byte, cfg *Config) ([]byte, uint64, error) {
	setDefaults(cfg)

	vmenv := NewEnv(cfg)

	sender := cfg.State.GetOrNewStateObject(cfg.Origin)
	statedb := cfg.State

	if rules := cfg.ChainConfig.Rules(vmenv.Context.BlockNumber); rules.IsBerlin {
		statedb.PrepareAccessList(rules, cfg.Origin, cfg.Coinbase, &address, vm.ActivePrecompiles(rules), nil)
	}
	// Call the code with the given configuration.
	ret, leftOverGas, err := vmenv.Call(
		sender,
		address,
		input,
		cfg.GasLimit,
		cfg.Value,
	)
	return ret, leftOverGas, err
}<|MERGE_RESOLUTION|>--- conflicted
+++ resolved
@@ -69,11 +69,7 @@
 			BerlinBlock:         new(big.Int),
 			LondonBlock:         new(big.Int),
 			ArchimedesBlock:     new(big.Int),
-<<<<<<< HEAD
-			KeplerBlock:         new(big.Int),
-=======
 			BanachBlock:         new(big.Int),
->>>>>>> ee381b24
 		}
 	}
 
